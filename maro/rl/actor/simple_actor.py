# Copyright (c) Microsoft Corporation.
# Licensed under the MIT license.

<<<<<<< HEAD
from .abs_actor import AbsActor
from maro.rl.agent.simple_agent_manager import SimpleAgentManager
=======
from maro.rl.agent.abs_agent_manager import AbsAgentManager
>>>>>>> 6fefae41
from maro.simulator import Env

from .abs_actor import AbsActor


class SimpleActor(AbsActor):
    """A simple ``AbsActor`` implementation.

    Args:
        env (Env): An Env instance.
        inference_agents (AbsAgentManager): An AgentManager instance that manages all agents.
    """
    def __init__(self, env: Env, inference_agents: SimpleAgentManager):
        super().__init__(env, inference_agents)

    def roll_out(
        self, model_dict: dict = None, epsilon_dict: dict = None, done: bool = False, return_details: bool = True
    ):
        """Perform one episode of roll-out and return performance and experiences.

        Args:
            model_dict (dict): If not None, the agents will load the models from model_dict and use these models
                to perform roll-out.
            epsilon_dict (dict): Exploration rate by agent.
            done (bool): If True, the current call is the last call, i.e., no more roll-outs will be performed.
                This flag is used to signal remote actor workers to exit.
            return_details (bool): If True, return experiences as well as performance metrics provided by the env.

        Returns:
            Performance and relevant details from the episode (e.g., experiences).
        """
        if done:
            return None, None

        self._env.reset()

        # load models
        if model_dict is not None:
            self._inference_agents.load_models(model_dict)

        metrics, decision_event, is_done = self._env.step(None)
        while not is_done:
            action = self._inference_agents.choose_action(
                decision_event, self._env.snapshot_list, epsilon_dict=epsilon_dict
            )
            metrics, decision_event, is_done = self._env.step(action)
            self._inference_agents.on_env_feedback(metrics)

        details = self._inference_agents.post_process(self._env.snapshot_list) if return_details else None

        return self._env.metrics, details<|MERGE_RESOLUTION|>--- conflicted
+++ resolved
@@ -1,12 +1,7 @@
 # Copyright (c) Microsoft Corporation.
 # Licensed under the MIT license.
 
-<<<<<<< HEAD
-from .abs_actor import AbsActor
 from maro.rl.agent.simple_agent_manager import SimpleAgentManager
-=======
-from maro.rl.agent.abs_agent_manager import AbsAgentManager
->>>>>>> 6fefae41
 from maro.simulator import Env
 
 from .abs_actor import AbsActor
