# Copyright (c) Microsoft Corporation.
# Licensed under the MIT license.

from abc import abstractmethod
from collections import namedtuple
from typing import Dict, Union

import torch
import torch.nn as nn

from maro.utils import clone
from maro.utils.exception.rl_toolkit_exception import MissingOptimizer, NNStackDimensionError

from .abs_block import AbsBlock

OptimizerOptions = namedtuple("OptimizerOptions", ["cls", "params"])


class NNStack(nn.Module):
    """An NN stack that consists of a sequence of chainable blocks.

    Args:
        name (str): Name of the stack.
        blocks (AbsBlock): Blocks that comprise the model. They must be chainable, i.e., the output dimension
            of a block must match the input dimension of its successor.
    """
    def __init__(self, name: str, *blocks: [AbsBlock]):
        super().__init__()
        self._name = name
        self._net = nn.Sequential(*blocks)

    @property
    def name(self):
        return self._name

    def forward(self, inputs):
        """Feedforward computation.

        Args:
            inputs: Inputs to the model.

        Returns:
            Outputs from the model.
        """
        return self._net(inputs)


class AbsLearningModel(nn.Module):
    """NN model that consists of NN stacks.

    Args:
        stacks (NNStack): NNStack instances.
        optimizer_options (Union[OptimizerOptions, Dict[str, OptimizerOptions]]): Optimizer options for
            the internal stacks. If none, no optimizer will be created for the model and the model will not
            be trainable. If it is a single OptimizerOptions instance, an optimizer will be created to jointly
            optimize all parameters of the model. If it is a dictionary, for each `(key, value)` pair, an optimizer
            specified by `value` will be created for the internal stack named `key`. Defaults to None.
    """
    def __init__(
        self,
        *stacks: NNStack,
        optimizer_options: Union[OptimizerOptions, Dict[str, OptimizerOptions]] = None
    ):
        super().__init__()
        self._component = nn.ModuleDict({stack.name: stack for stack in stacks})
        self._is_trainable = optimizer_options is not None
        if self._is_trainable:
            if isinstance(optimizer_options, OptimizerOptions):
                self._optimizer = optimizer_options.cls(self.parameters(), **optimizer_options.params)
            else:
                self._optimizer = {
                    stack_name: opt.cls(self._component[stack_name].parameters(), **opt.params)
                    for stack_name, opt in optimizer_options.items()
                }
        else:
            self.eval()
            for param in self.parameters():
                param.requires_grad = False

    def __getstate__(self):
        dic = self.__dict__.copy()
        if "_optimizer" in dic:
            del dic["_optimizer"]
        dic["_is_trainable"] = False
        return dic

    def __setstate__(self, dic: dict):
        self.__dict__ = dic

    @property
    def is_trainable(self) -> bool:
        return self._is_trainable

    @abstractmethod
    def forward(self, *args, **kwargs):
        raise NotImplementedError

    def learn(self, loss):
        """Use the loss to back-propagate gradients and apply them to the underlying parameters."""
        if not self._is_trainable:
            raise MissingOptimizer("No optimizer registered to the model")
        if isinstance(self._optimizer, dict):
            for optimizer in self._optimizer.values():
                optimizer.zero_grad()
        else:
            self._optimizer.zero_grad()

        # Obtain gradients through back-propagation
        loss.backward()

        # Apply gradients
        if isinstance(self._optimizer, dict):
            for optimizer in self._optimizer.values():
                optimizer.step()
        else:
            self._optimizer.step()

    def copy(self):
        return clone(self)

    def load(self, state_dict):
        self.load_state_dict(state_dict)

    def dump(self):
        return self.state_dict()

    def load_from_file(self, path: str):
        self.load_state_dict(torch.load(path))

    def dump_to_file(self, path: str):
        torch.save(self.state_dict(), path)


class SimpleMultiHeadedModel(AbsLearningModel):
    """NN model that consists of multiple task heads and an optional shared stack.

    Args:
        task_stacks (NNStack): NNStack instances, each of which performs a designated task.
        shared_stack (NNStack): Network module that forms that shared part of the model. Defaults to None.
        optimizer_options (Union[OptimizerOptions, Dict[str, OptimizerOptions]]): Optimizer options for
            the internal stacks. If none, no optimizer will be created for the model and the model will not
            be trainable. If it is a single OptimizerOptions instance, an optimizer will be created to jointly
            optimize all parameters of the model. If it is a dictionary, for each `(key, value)` pair, an optimizer
            specified by `value` will be created for the internal stack named `key`. Defaults to None.
    """
    def __init__(
        self,
        *task_stacks: NNStack,
        shared_stack: NNStack = None,
        optimizer_options: Union[OptimizerOptions, Dict[str, OptimizerOptions]] = None
    ):
        self.validate_dims(*task_stacks, shared_stack=shared_stack)
        self._task_names = [stack.name for stack in task_stacks]
        stacks = task_stacks + (shared_stack,) if shared_stack else task_stacks
        super().__init__(*stacks, optimizer_options=optimizer_options)
        self._shared_stack = shared_stack
<<<<<<< HEAD
        self._input_dim = self._shared_stack.input_dim if self._shared_stack else task_stacks[0].input_dim

    @property
    def is_trainable(self) -> bool:
        return self._is_trainable

    @abstractmethod
    def forward(self, *args, **kwargs):
        raise NotImplementedError
    
    def learn(self, loss):
        """Use the loss to back-propagate gradients and apply them to the underlying parameters."""
        if not self._is_trainable:
            raise MissingOptimizer("No optimizer registered to the model")
        if isinstance(self._optimizer, dict):
            for optimizer in self._optimizer.values():
                optimizer.zero_grad()
        else:
            self._optimizer.zero_grad()

        # Obtain gradients through back-propagation
        loss.backward()

        # Apply gradients
        if isinstance(self._optimizer, dict):
            for optimizer in self._optimizer.values():
                optimizer.step()
        else:
            self._optimizer.step()

    def copy(self):
        return clone(self)

    def load(self, state_dict):
        self.load_state_dict(state_dict)

    def dump(self):
        return self.state_dict()

    def load_from_file(self, path: str):
        self.load_state_dict(torch.load(path))

    def dump_to_file(self, path: str):
        torch.save(self.state_dict(), path)


class SimpleMultiHeadedModel(AbsLearningModel):
    """NN model that consists of multiple task heads and an optional shared stack.

    Args:
        task_stacks (NNStack): NNStack instances, each of which performs a designated task.
        shared_stack (NNStack): Network module that forms that shared part of the model. Defaults to None.
        optimizer_options (Union[OptimizerOptions, Dict[str, OptimizerOptions]]): Optimizer options for 
            the internal stacks. If none, no optimizer will be created for the model and the model will not
            be trainable. If it is a single OptimizerOptions instance, an optimizer will be created to jointly
            optimize all parameters of the model. If it is a dictionary, for each `(key, value)` pair, an optimizer
            specified by `value` will be created for the internal stack named `key`. Defaults to None.
    """
    def __init__(
        self, 
        *task_stacks: NNStack, 
        shared_stack: NNStack = None, 
        optimizer_options: Union[OptimizerOptions, Dict[str, OptimizerOptions]] = None
    ):
        self.validate_dims(*task_stacks, shared_stack=shared_stack)
        self._task_names = [stack.name for stack in task_stacks]
        stacks = task_stacks + (shared_stack,)
        super().__init__(*stacks, optimizer_options=optimizer_options)
        self._shared_stack = shared_stack
        self._input_dim = self._shared_stack.input_dim if self._shared_stack else task_stacks[0].input_dim
        if len(task_stacks) == 1:
            self._output_dim = task_stacks[0].output_dim
        else:
            self._output_dim = {task_stack.name: task_stack.output_dim for task_stack in task_stacks}
    
=======

>>>>>>> 2e27782a
    @property
    def task_names(self) -> [str]:
        return self._task_names

    @property
    def shared_stack(self):
        return self._shared_stack

    def _forward(self, inputs, task_name: str = None):
        if self._shared_stack:
            inputs = self._shared_stack(inputs)  # features

        if len(self._component) == 1:
            return list(self._component.values())[0](inputs)

        if task_name is None:
            return {name: self._component[name](inputs) for name in self._task_names}

        if isinstance(task_name, list):
            return {name: self._component[name](inputs) for name in task_name}
        else:
            return self._component[task_name](inputs)

    def forward(self, inputs, task_name: str = None, is_training: bool = True):
        """Feedforward computations for the given head(s).

        Args:
            inputs: Inputs to the model.
            task_name (str): The name of the task for which the network output is required. If the model contains only
                one task module, the task_name is ignored and the output of that module will be returned. If the model
                contains multiple task modules, then 1) if task_name is None, the output from all task modules will be
                returned in the form of a dictionary; 2) if task_name is a list, the outputs from the task modules
                specified in the list will be returned in the form of a dictionary; 3) if this is a single string,
                the output from the corresponding task module will be returned.
            is_training (bool): If true, all torch submodules will be set to training mode, and auto-differentiation
                will be turned on. Defaults to True.

        Returns:
            Outputs from the required head(s).
        """
        self.train(mode=is_training)
        if is_training:
            return self._forward(inputs, task_name)

        with torch.no_grad():
            return self._forward(inputs, task_name)

    def soft_update(self, other_model: nn.Module, tau: float):
        for params, other_params in zip(self.parameters(), other_model.parameters()):
            params.data = (1 - tau) * params.data + tau * other_params.data

    @staticmethod
    def validate_dims(*task_stacks, shared_stack=None):
        if shared_stack:
            expected_dim = shared_stack.output_dim
            for task_stack in task_stacks:
                if task_stack.input_dim != expected_dim:
                    raise NNStackDimensionError(
                        f"Expected input dimension {expected_dim} for task module: {task_stack.name}, "
                        f"got {task_stack.input_dim}")<|MERGE_RESOLUTION|>--- conflicted
+++ resolved
@@ -154,85 +154,7 @@
         stacks = task_stacks + (shared_stack,) if shared_stack else task_stacks
         super().__init__(*stacks, optimizer_options=optimizer_options)
         self._shared_stack = shared_stack
-<<<<<<< HEAD
-        self._input_dim = self._shared_stack.input_dim if self._shared_stack else task_stacks[0].input_dim
-
-    @property
-    def is_trainable(self) -> bool:
-        return self._is_trainable
-
-    @abstractmethod
-    def forward(self, *args, **kwargs):
-        raise NotImplementedError
-    
-    def learn(self, loss):
-        """Use the loss to back-propagate gradients and apply them to the underlying parameters."""
-        if not self._is_trainable:
-            raise MissingOptimizer("No optimizer registered to the model")
-        if isinstance(self._optimizer, dict):
-            for optimizer in self._optimizer.values():
-                optimizer.zero_grad()
-        else:
-            self._optimizer.zero_grad()
-
-        # Obtain gradients through back-propagation
-        loss.backward()
-
-        # Apply gradients
-        if isinstance(self._optimizer, dict):
-            for optimizer in self._optimizer.values():
-                optimizer.step()
-        else:
-            self._optimizer.step()
-
-    def copy(self):
-        return clone(self)
-
-    def load(self, state_dict):
-        self.load_state_dict(state_dict)
-
-    def dump(self):
-        return self.state_dict()
-
-    def load_from_file(self, path: str):
-        self.load_state_dict(torch.load(path))
-
-    def dump_to_file(self, path: str):
-        torch.save(self.state_dict(), path)
-
-
-class SimpleMultiHeadedModel(AbsLearningModel):
-    """NN model that consists of multiple task heads and an optional shared stack.
-
-    Args:
-        task_stacks (NNStack): NNStack instances, each of which performs a designated task.
-        shared_stack (NNStack): Network module that forms that shared part of the model. Defaults to None.
-        optimizer_options (Union[OptimizerOptions, Dict[str, OptimizerOptions]]): Optimizer options for 
-            the internal stacks. If none, no optimizer will be created for the model and the model will not
-            be trainable. If it is a single OptimizerOptions instance, an optimizer will be created to jointly
-            optimize all parameters of the model. If it is a dictionary, for each `(key, value)` pair, an optimizer
-            specified by `value` will be created for the internal stack named `key`. Defaults to None.
-    """
-    def __init__(
-        self, 
-        *task_stacks: NNStack, 
-        shared_stack: NNStack = None, 
-        optimizer_options: Union[OptimizerOptions, Dict[str, OptimizerOptions]] = None
-    ):
-        self.validate_dims(*task_stacks, shared_stack=shared_stack)
-        self._task_names = [stack.name for stack in task_stacks]
-        stacks = task_stacks + (shared_stack,)
-        super().__init__(*stacks, optimizer_options=optimizer_options)
-        self._shared_stack = shared_stack
-        self._input_dim = self._shared_stack.input_dim if self._shared_stack else task_stacks[0].input_dim
-        if len(task_stacks) == 1:
-            self._output_dim = task_stacks[0].output_dim
-        else:
-            self._output_dim = {task_stack.name: task_stack.output_dim for task_stack in task_stacks}
-    
-=======
-
->>>>>>> 2e27782a
+
     @property
     def task_names(self) -> [str]:
         return self._task_names
