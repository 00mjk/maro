--- conflicted
+++ resolved
@@ -5,7 +5,7 @@
 from abc import abstractmethod
 from typing import Union
 
-from maro.rl.dist_topologies.single_learner_multi_actor_sync_mode import AgentProxy
+from maro.rl.dist_topologies.single_learner_multi_actor_sync_mode import AgentManagerProxy
 from maro.rl.shaping.action_shaper import ActionShaper
 from maro.rl.shaping.experience_shaper import ExperienceShaper
 from maro.rl.shaping.state_shaper import StateShaper
@@ -20,7 +20,7 @@
         self,
         name: str,
         mode: AgentManagerMode,
-        agents: Union[dict, AgentProxy],
+        agents: Union[dict, AgentManagerProxy],
         state_shaper: StateShaper = None,
         action_shaper: ActionShaper = None,
         experience_shaper: ExperienceShaper = None,
@@ -40,18 +40,20 @@
             action_shaper=action_shaper,
             experience_shaper=experience_shaper
         )
-        self._shared_memory_enabled = shared_memory_enabled
-        if isinstance(self._agents, dict) and self._shared_memory_enabled:
-            
-
         # Data structures to temporarily store transitions and trajectory
         self._transition_cache = {}
         self._trajectory = ColumnBasedStore()
 
+        self._shared_memory_enabled = shared_memory_enabled
+        if isinstance(self._agents, dict) and self._shared_memory_enabled:
+            self._to_shared_memory()
+            import torch.multiprocessing as mp
+
+
     def choose_action(self, decision_event, snapshot_list):
         self._assert_inference_mode()
         agent_id, model_state = self._state_shaper(decision_event, snapshot_list)
-        if isinstance(self._agents, AgentProxy):
+        if isinstance(self._agents, AgentManagerProxy):
             model_action = self._agents.choose_action(model_state, agent_id)
         else:
             model_action = self._agents[agent_id].choose_action(model_state)
@@ -95,32 +97,19 @@
     def load_models(self, agent_model_dict):
         """Load models from memory for each agent."""
         for agent_id, models in agent_model_dict.items():
-<<<<<<< HEAD
             self._agents[agent_id].load_models(models)
-=======
-            self.agent_dict[agent_id].load_model(models)
->>>>>>> 71b4cda8
 
     def dump_models(self) -> dict:
         """Get agents' underlying models.
 
         This is usually used in distributed mode where models need to be broadcast to remote roll-out actors.
         """
-<<<<<<< HEAD
         return {agent_id: agent.dump_models() for agent_id, agent in self._agents.items()}
 
     def load_models_from_files(self, dir_path):
         """Load models from disk for each agent."""
         for agent in self._agents.values():
             agent.load_models_from_file(dir_path)
-=======
-        return {agent_id: agent.dump_model() for agent_id, agent in self.agent_dict.items()}
-
-    def load_models_from_files(self, dir_path):
-        """Load models from disk for each agent."""
-        for agent in self.agent_dict.values():
-            agent.load_model_from_file(dir_path)
->>>>>>> 71b4cda8
 
     def dump_models_to_files(self, dir_path: str):
         """Dump agents' models to disk.
@@ -128,10 +117,9 @@
         Each agent will use its own name to create a separate file under ``dir_path`` for dumping.
         """
         os.makedirs(dir_path, exist_ok=True)
-<<<<<<< HEAD
         for agent in self._agents.values():
             agent.dump_models_to_file(dir_path)
-=======
-        for agent in self.agent_dict.values():
-            agent.dump_model_to_file(dir_path)
->>>>>>> 71b4cda8
+
+    def _to_shared_memory(self):
+        for agent in self._agents.values():
+            agent.algorithm.model.share_memory()