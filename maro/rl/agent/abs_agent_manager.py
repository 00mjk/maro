--- conflicted
+++ resolved
@@ -28,13 +28,9 @@
         name (str): Name of agent manager.
         mode (AgentManagerMode): An ``AgentManagerNode`` enum member that indicates the role of the agent manager
             in the current process.
-<<<<<<< HEAD
         agent_dict (dict): A dictionary of agents to be wrapped by the agent manager.
         experience_shaper (ExperienceShaper, optional): It is responsible for processing data in the replay buffer at
             the end of an episode.
-=======
-        agent_dict (dict): A dictionary of agents to be wrapper by the agent manager.
->>>>>>> 0209a987
         state_shaper (StateShaper, optional): It is responsible for converting the environment observation to model
             input.
         action_shaper (ActionShaper, optional): It is responsible for converting an agent's model output to environment
@@ -83,11 +79,6 @@
     def experience_shaper(self):
         return self._experience_shaper
 
-    @property
-    def name(self):
-        """Agent manager's name."""
-        return self._name
-
     @abstractmethod
     def choose_action(self, *args, **kwargs):
         """Generate an environment executable action given the current decision event and snapshot list.
@@ -116,16 +107,15 @@
         """Train the agents."""
         return NotImplemented
 
-<<<<<<< HEAD
-    def update_exploration_params(self, exploration_params):
+    def set_exploration_params(self, params):
         # Per-agent exploration parameters
-        if isinstance(exploration_params, dict) and exploration_params.keys() <= self._agent_dict.keys():
-            for agent_id, params in exploration_params.items():
-                self._agent_dict[agent_id].update(**params)
+        if isinstance(params, dict) and params.keys() <= self.agent_dict.keys():
+            for agent_id, params in params.items():
+                self.agent_dict[agent_id].set_exploration_params(**params)
         # Shared exploration parameters for all agents
         else:
-            for agent in self._agent_dict.values():
-                agent.update(**exploration_params)
+            for agent in self.agent_dict.values():
+                agent.set_exploration_params(**params)
 
     def load_models(self, agent_model_dict):
         """Load models from memory for each agent."""
@@ -152,17 +142,6 @@
         os.makedirs(dir_path, exist_ok=True)
         for agent in self._agent_dict.values():
             agent.dump_model_to_file(dir_path)
-=======
-    def set_exploration_params(self, params):
-        # Per-agent exploration parameters
-        if isinstance(params, dict) and params.keys() <= self.agent_dict.keys():
-            for agent_id, params in params.items():
-                self.agent_dict[agent_id].set_exploration_params(**params)
-        # Shared exploration parameters for all agents
-        else:
-            for agent in self.agent_dict.values():
-                agent.set_exploration_params(**params)
->>>>>>> 0209a987
 
     def _assert_train_mode(self):
         if self._mode != AgentManagerMode.TRAIN and self._mode != AgentManagerMode.TRAIN_INFERENCE:
