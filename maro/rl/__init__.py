--- conflicted
+++ resolved
@@ -18,12 +18,7 @@
 
 __all__ = [
     "AbsActor", "SimpleActor",
-<<<<<<< HEAD
-    "AbsAgent", "ActorCritic", "ActorCriticConfig", "DDPG", "DDPGConfig", "DQN", "DQNConfig",
-    "PolicyGradient",
-=======
     "AbsAgent", "ActorCritic", "ActorCriticConfig", "DDPG", "DDPGConfig", "DQN", "DQNConfig", "PolicyGradient",
->>>>>>> ca964ac4
     "AbsAgentManager",
     "ActorProxy", "ActorWorker", "concat_experiences_by_agent", "merge_experiences_with_trajectory_boundaries",
     "AbsExplorer", "EpsilonGreedyExplorer", "GaussianNoiseExplorer", "NoiseExplorer", "UniformNoiseExplorer",
