--- conflicted
+++ resolved
@@ -5,10 +5,7 @@
 from abc import ABC, abstractmethod
 from typing import Dict, Union
 
-<<<<<<< HEAD
 from maro.communication import Proxy
-=======
->>>>>>> 649b38b8
 from maro.rl.agent import AbsAgent
 from maro.rl.shaping import Shaper
 
@@ -21,34 +18,23 @@
     agents, so that the whole agent manager will behave just like a single agent.
 
     Args:
-<<<<<<< HEAD
-        agents (Union[Dict[str, AbsAgent], Proxy]): A dictionary of agents to be wrapper by the agent manager.
-=======
-        agent (Union[AbsAgent, Dict[str, AbsAgent]]): Agent(s) to be wrapper by the agent manager.
->>>>>>> 649b38b8
+        agent (Union[AbsAgent, Dict[str, AbsAgent], Proxy]): Agent(s) to be wrapped by the agent manager.
+            Alternatively, it can also be a ``Proxy`` instance in distributed mode.
         state_shaper (Shaper, optional): It is responsible for converting the environment observation to model
             input.
         action_shaper (Shaper, optional): It is responsible for converting an agent's model output to environment
-            executable action. Cannot be None under Inference and TrainInference modes.
+            executable action.
         experience_shaper (Shaper, optional): It is responsible for processing data in the replay buffer at
             the end of an episode.
     """
     def __init__(
         self,
-<<<<<<< HEAD
-        agents: Union[Dict[str, AbsAgent], Proxy],
-=======
-        agent: Union[AbsAgent, Dict[str, AbsAgent]],
->>>>>>> 649b38b8
+        agent: Union[AbsAgent, Dict[str, AbsAgent], Proxy],
         state_shaper: Shaper = None,
         action_shaper: Shaper = None,
         experience_shaper: Shaper = None
     ):
-<<<<<<< HEAD
-        self.agents = agents
-=======
         self.agent = agent
->>>>>>> 649b38b8
         self._state_shaper = state_shaper
         self._action_shaper = action_shaper
         self._experience_shaper = experience_shaper
@@ -79,9 +65,6 @@
     @abstractmethod
     def train(self, *args, **kwargs):
         """Train agents."""
-<<<<<<< HEAD
-        return NotImplemented
-=======
         return NotImplemented
 
     def set_exploration_params(self, params):
@@ -133,5 +116,4 @@
             self.agent.dump_model_to_file(dir_path)
         else:
             for agent in self.agent.values():
-                agent.dump_model_to_file(dir_path)
->>>>>>> 649b38b8
+                agent.dump_model_to_file(dir_path)