# Copyright (c) Microsoft Corporation.
# Licensed under the MIT license.

import os
from statistics import mean

import numpy as np

<<<<<<< HEAD
from maro.rl import AgentManagerMode, Scheduler, SimpleLearner, TwoPhaseLinearExplorationParameterGenerator
=======

from maro.rl import AgentManagerMode, Scheduler, SimpleActor, SimpleLearner, TwoPhaseLinearExplorationParameterGenerator
>>>>>>> 0209a987
from maro.simulator import Env
from maro.utils import Logger, convert_dottable

from components import CIMActionShaper, CIMStateShaper, DQNAgentManager, TruncatedExperienceShaper, create_dqn_agents


class EarlyStopping:
    """Callable class that checks the performance history to determine early stopping.

    Args:
        warmup_ep (int): Episode from which early stopping checking is initiated.
        last_k (int): Number of latest performance records to check for early stopping.
        perf_threshold (float): The mean of the ``last_k`` performance metric values must be above this value to
            trigger early stopping.
        perf_stability_threshold (float): The maximum one-step change over the ``last_k`` performance metrics must be
            below this value to trigger early stopping.
    """
    def __init__(self, warmup_ep: int, last_k: int, perf_threshold: float, perf_stability_threshold: float):
        self._warmup_ep = warmup_ep
        self._last_k = last_k
        self._perf_threshold = perf_threshold
        self._perf_stability_threshold = perf_stability_threshold

        def get_metric(record):
            return 1 - record["container_shortage"] / record["order_requirements"]
        self._metric_func = get_metric

    def __call__(self, perf_history) -> bool:
        if len(perf_history) < max(self._last_k, self._warmup_ep):
            return False

        metric_series = list(map(self._metric_func, perf_history[-self._last_k:]))
        max_delta = max(
            abs(metric_series[i] - metric_series[i - 1]) / metric_series[i - 1] for i in range(1, self._last_k)
        )
        return mean(metric_series) > self._perf_threshold and max_delta < self._perf_stability_threshold


def launch(config):
    config = convert_dottable(config)
    # Step 1: Initialize a CIM environment for using a toy dataset.
    env = Env(config.env.scenario, config.env.topology, durations=config.env.durations)
    agent_id_list = [str(agent_id) for agent_id in env.agent_idx_list]
    action_space = list(np.linspace(-1.0, 1.0, config.agents.algorithm.num_actions))

    # Step 2: Create state, action and experience shapers. We also need to create an explorer here due to the
    # greedy nature of the DQN algorithm.
    state_shaper = CIMStateShaper(**config.env.state_shaping)
    action_shaper = CIMActionShaper(action_space=action_space)
    experience_shaper = TruncatedExperienceShaper(**config.env.experience_shaping)

    # Step 3: Create agents and an agent manager.
    config["agents"]["algorithm"]["input_dim"] = state_shaper.dim
    agent_manager = DQNAgentManager(
        name="cim_learner",
        mode=AgentManagerMode.TRAIN_INFERENCE,
        agent_dict=create_dqn_agents(agent_id_list, config.agents),
        state_shaper=state_shaper,
        action_shaper=action_shaper,
        experience_shaper=experience_shaper
    )

    # Step 4: Create an actor and a learner to start the training process.
<<<<<<< HEAD
    def early_stopping_callback(perf_history):
        last_k = config.main_loop.early_stopping.last_k
        perf_threshold = config.main_loop.early_stopping.perf_threshold
        perf_stability_threshold = config.main_loop.early_stopping.perf_stability_threshold
        if len(perf_history) < last_k:
            return False

        metric_series = list(
            map(lambda p: 1 - p["container_shortage"] / p["order_requirements"], perf_history[-last_k:])
        )
        mean_perf = mean(metric_series)
        max_delta = max(abs(metric_series[i] - metric_series[i - 1]) / metric_series[i - 1] for i in range(1, last_k))
        return mean_perf > perf_threshold and max_delta < perf_stability_threshold

    scheduler = Scheduler(
        config.main_loop.max_episode,
        warmup_ep=config.main_loop.early_stopping.warmup_ep,
        early_stopping_callback=early_stopping_callback,
        exploration_parameter_generator_cls=TwoPhaseLinearExplorationParameterGenerator,
        exploration_parameter_generator_config=config.main_loop.exploration
    )

    learner = SimpleLearner(
        env, agent_manager, scheduler, logger=Logger("single_host_cim_learner", auto_timestamp=False)
=======
    scheduler = Scheduler(
        config.main_loop.max_episode,
        early_stopping_callback=EarlyStopping(**config.main_loop.early_stopping),
        exploration_parameter_generator_cls=TwoPhaseLinearExplorationParameterGenerator,
        exploration_parameter_generator_config=config.main_loop.exploration
    )

    actor = SimpleActor(env, agent_manager)
    learner = SimpleLearner(
        agent_manager, actor, scheduler, logger=Logger("single_host_cim_learner", auto_timestamp=False)
>>>>>>> 0209a987
    )
    learner.learn()
    learner.test()
    learner.dump_models(os.path.join(os.getcwd(), "models"))


if __name__ == "__main__":
    from examples.cim.dqn.components.config import config
    launch(config)<|MERGE_RESOLUTION|>--- conflicted
+++ resolved
@@ -6,12 +6,7 @@
 
 import numpy as np
 
-<<<<<<< HEAD
 from maro.rl import AgentManagerMode, Scheduler, SimpleLearner, TwoPhaseLinearExplorationParameterGenerator
-=======
-
-from maro.rl import AgentManagerMode, Scheduler, SimpleActor, SimpleLearner, TwoPhaseLinearExplorationParameterGenerator
->>>>>>> 0209a987
 from maro.simulator import Env
 from maro.utils import Logger, convert_dottable
 
@@ -75,32 +70,6 @@
     )
 
     # Step 4: Create an actor and a learner to start the training process.
-<<<<<<< HEAD
-    def early_stopping_callback(perf_history):
-        last_k = config.main_loop.early_stopping.last_k
-        perf_threshold = config.main_loop.early_stopping.perf_threshold
-        perf_stability_threshold = config.main_loop.early_stopping.perf_stability_threshold
-        if len(perf_history) < last_k:
-            return False
-
-        metric_series = list(
-            map(lambda p: 1 - p["container_shortage"] / p["order_requirements"], perf_history[-last_k:])
-        )
-        mean_perf = mean(metric_series)
-        max_delta = max(abs(metric_series[i] - metric_series[i - 1]) / metric_series[i - 1] for i in range(1, last_k))
-        return mean_perf > perf_threshold and max_delta < perf_stability_threshold
-
-    scheduler = Scheduler(
-        config.main_loop.max_episode,
-        warmup_ep=config.main_loop.early_stopping.warmup_ep,
-        early_stopping_callback=early_stopping_callback,
-        exploration_parameter_generator_cls=TwoPhaseLinearExplorationParameterGenerator,
-        exploration_parameter_generator_config=config.main_loop.exploration
-    )
-
-    learner = SimpleLearner(
-        env, agent_manager, scheduler, logger=Logger("single_host_cim_learner", auto_timestamp=False)
-=======
     scheduler = Scheduler(
         config.main_loop.max_episode,
         early_stopping_callback=EarlyStopping(**config.main_loop.early_stopping),
@@ -108,10 +77,8 @@
         exploration_parameter_generator_config=config.main_loop.exploration
     )
 
-    actor = SimpleActor(env, agent_manager)
     learner = SimpleLearner(
-        agent_manager, actor, scheduler, logger=Logger("single_host_cim_learner", auto_timestamp=False)
->>>>>>> 0209a987
+        env, agent_manager, scheduler, logger=Logger("single_host_cim_learner", auto_timestamp=False)
     )
     learner.learn()
     learner.test()
