--- conflicted
+++ resolved
@@ -3,23 +3,16 @@
 
 import os
 
-<<<<<<< HEAD
-from maro.rl import ActorProxy, AgentManagerMode, MaxDeltaEarlyStoppingChecker, SimpleLearner, TwoPhaseLinearExplorer, \
+from maro.rl import (
+    ActorProxy, AgentManagerMode, MaxDeltaEarlyStoppingChecker, SimpleLearner, TwoPhaseLinearExplorer,
     concat_experiences_by_agent
+)
 from maro.simulator import Env
 from maro.utils import Logger, convert_dottable
 
-from components.agent_manager import create_dqn_agents, DQNAgentManager
-from components.config import set_input_dim
+from .components.agent_manager import DQNAgentManager, create_dqn_agents
+from .components.config import set_input_dim
 
-=======
-from components.agent_manager import DQNAgentManager
-from components.config import config
-from components.state_shaper import CIMStateShaper
-from maro.rl import ActorProxy, AgentMode, SimpleLearner, TwoPhaseLinearExplorer
-from maro.simulator import Env
-from maro.utils import Logger
->>>>>>> 6fefae41
 
 def launch(config):
     set_input_dim(config)
